--- conflicted
+++ resolved
@@ -142,8 +142,6 @@
     with _make_add_sess(model, zephyr_board) as sess:
         test_basic_add(sess)
 
-
-<<<<<<< HEAD
 def test_platform_timer(platform):
     """Test compiling the on-device runtime."""
 
@@ -169,7 +167,7 @@
 
     with _make_add_sess(model, zephyr_board) as sess:
         test_basic_add(sess)
-=======
+
 def test_relay(platform):
     """Testing a simple relay graph"""
     model, zephyr_board = PLATFORMS[platform]
@@ -196,7 +194,6 @@
         result = graph_mod.get_output(0).asnumpy()
         tvm.testing.assert_allclose(graph_mod.get_input(0).asnumpy(), x_in)
         tvm.testing.assert_allclose(result, x_in * x_in + 1)
->>>>>>> 68e7838b
 
 
 if __name__ == "__main__":
