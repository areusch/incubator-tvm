--- conflicted
+++ resolved
@@ -165,13 +165,10 @@
 
     libs = []
     for mod_or_src_dir in (extra_libs or []) + RUNTIME_LIB_SRC_DIRS:
-<<<<<<< HEAD
-=======
         if isinstance(mod_or_src_dir, MicroLibrary):
             libs.append(mod_or_src_dir)
             continue
 
->>>>>>> 093629c1
         lib_src_dir = mod_or_src_dir
         lib_name = os.path.basename(lib_src_dir)
         lib_build_dir = workspace.relpath(f"build/{lib_name}")
