# Licensed to the Apache Software Foundation (ASF) under one
# or more contributor license agreements.  See the NOTICE file
# distributed with this work for additional information
# regarding copyright ownership.  The ASF licenses this file
# to you under the Apache License, Version 2.0 (the
# "License"); you may not use this file except in compliance
# with the License.  You may obtain a copy of the License at
#
#   http://www.apache.org/licenses/LICENSE-2.0
#
# Unless required by applicable law or agreed to in writing,
# software distributed under the License is distributed on an
# "AS IS" BASIS, WITHOUT WARRANTIES OR CONDITIONS OF ANY
# KIND, either express or implied.  See the License for the
# specific language governing permissions and limitations
# under the License.

"""Defines functions for controlling debuggers for micro TVM binaries."""

import atexit
import abc
import errno
import logging
import os
import shlex
import signal
import subprocess
import sys
import termios
import threading
import time

import psutil

from .._ffi import register_func
from . import class_factory
from . import transport
from .transport.file_descriptor import FdTransport


_LOG = logging.getLogger(__name__)


class Debugger(metaclass=abc.ABCMeta):
    """An interface for controlling micro TVM debuggers."""

    @abc.abstractmethod
    def start(self):
        """Start the debugger, but do not block on it.

        The runtime will continue to be driven in the background.
        """
        raise NotImplementedError()

    @abc.abstractmethod
    def stop(self):
        """Terminate the debugger."""
        raise NotImplementedError()


class GdbDebugger(Debugger):
    """Handles launching, suspending signals, and potentially dealing with terminal issues."""

    # Number of seconds to wait in stop() for a graceful shutdown. After this time has elapsed,
    # the debugger is kill()'d.
    _GRACEFUL_SHUTDOWN_TIMEOUT_SEC = 5.0

    # The instance of GdbDebugger that's currently started.
    _STARTED_INSTANCE = None

    @classmethod
    def _stop_all(cls):
        if cls._STARTED_INSTANCE:
            cls._STARTED_INSTANCE.stop()

    def __init__(self):
        super(GdbDebugger, self).__init__()
        self._is_running = False
        self._is_running_lock = threading.RLock()
        self._child_exited_event = threading.Event()
        self._signals_reset_event = threading.Event()

    @abc.abstractmethod
    def popen_kwargs(self):
        raise NotImplementedError()

    def _internal_stop(self):
        if not self._is_running:
            return

        os.kill(os.getpid(), signal.SIGUSR1)
        self._signals_reset_event.wait()
        termios.tcsetattr(sys.stdin.fileno(), termios.TCSAFLUSH, self.old_termios)

        try:
            children = psutil.Process(self.popen.pid).children(recursive=True)
            for c in children:
                c.terminate()
                _, alive = psutil.wait_procs(children, timeout=self._GRACEFUL_SHUTDOWN_TIMEOUT_SEC)
                for a in alive:
                    a.kill()
        except psutil.NoSuchProcess:
            pass
        finally:
            self.__class__._STARTED_INSTANCE = None
            self._is_running = False
            self._child_exited_event.set()

    def _wait_for_child(self):
        self.popen.wait()
        with self._is_running_lock:
            self._internal_stop()

    @classmethod
    def _sigusr1_handler(cls, signum, stack_frame):  # pylint: disable=unused-argument
        assert (
            cls._STARTED_INSTANCE is not None
        ), "overridden sigusr1 handler should not be invoked when GDB not started"
        signal.signal(signal.SIGINT, cls._STARTED_INSTANCE.old_sigint_handler)
        signal.signal(signal.SIGUSR1, cls._STARTED_INSTANCE.old_sigusr1_handler)
        cls._STARTED_INSTANCE._signals_reset_event.set()

    @classmethod
    def _sigint_handler(cls, signum, stack_frame):  # pylint: disable=unused-argument
        assert (
            cls._STARTED_INSTANCE is not None
        ), "overridden sigint handler should not be invoked when GDB not started"
        with cls._STARTED_INSTANCE._is_running_lock:
            exists = cls._STARTED_INSTANCE._is_running
        if exists:
            try:
                os.killpg(cls._STARTED_INSTANCE.child_pgid, signal.SIGINT)
            except ProcessLookupError:
                pass

    def start(self):
        with self._is_running_lock:
            assert not self._is_running
            assert not self._STARTED_INSTANCE

            kwargs = self.popen_kwargs()
            self.did_start_new_session = kwargs.setdefault("start_new_session", True)

            self.old_termios = termios.tcgetattr(sys.stdin.fileno())
            self.popen = subprocess.Popen(**kwargs)
            self._is_running = True
            self.old_sigint_handler = signal.signal(signal.SIGINT, self._sigint_handler)
            self.old_sigusr1_handler = signal.signal(signal.SIGUSR1, self._sigusr1_handler)
            self.__class__._STARTED_INSTANCE = self
            try:
                self.child_pgid = os.getpgid(self.popen.pid)
            except Exception:
                self.stop()
                raise
            with self._is_running_lock:
                self._is_child_alive = True
            t = threading.Thread(target=self._wait_for_child)
            t.daemon = True
            t.start()

    def stop(self):
        self._child_exited_event.wait()


atexit.register(GdbDebugger._stop_all)


class GdbTransportDebugger(GdbDebugger):
    """A debugger that uses a single GDB subprocess as both the transport and the debugger.

    Opens pipes for the target's stdin and stdout, launches GDB and configures GDB's target
    arguments to read and write from the pipes using /dev/fd.
    """

    def __init__(self, args, **popen_kw):
        super(GdbTransportDebugger, self).__init__()
        self.args = args
        self.popen_kw = popen_kw

    def popen_kwargs(self):
        stdin_read, stdin_write = os.pipe()
        stdout_read, stdout_write = os.pipe()

        os.set_inheritable(stdin_read, True)
        os.set_inheritable(stdout_write, True)

        sysname = os.uname()[0]
        if sysname == "Darwin":
            args = [
                "lldb",
                "-O",
                f"target create {self.args[0]}",
                "-O",
                f"settings set target.input-path /dev/fd/{stdin_read}",
                "-O",
                f"settings set target.output-path /dev/fd/{stdout_write}",
            ]
            if len(self.args) > 1:
                args.extend(
                    ["-O", "settings set target.run-args {}".format(" ".join(self.args[1:]))]
                )
        elif sysname == "Linux":
            args = [
                "gdb",
                "-ex",
                f"file {self.args[0]}",
                "-ex",
                (
                    f"set args {' '.join(shlex.quote(a) for a in self.args[1:])} "
                    f"</dev/fd/{stdin_read} >/dev/fd/{stdout_write}"
                ),
            ]
        else:
            raise NotImplementedError(f"System {sysname} is not yet supported")

        self.fd_transport = FdTransport(
<<<<<<< HEAD
            stdout_read, stdin_write, timeouts=transport.debug_transport_timeouts()
=======
            stdout_read, stdin_write, transport.debug_transport_timeouts()
>>>>>>> 712663ed
        )
        self.fd_transport.open()

        return {
            "args": args,
            "pass_fds": [stdin_read, stdout_write],
        }

    def _internal_stop(self):
        self.fd_transport.close()
        super(GdbTransportDebugger, self)._internal_stop()

    class _Transport(transport.Transport):
        def __init__(self, gdb_transport_debugger):
            self.gdb_transport_debugger = gdb_transport_debugger

        def timeouts(self):
            return transport.debug_transport_timeouts()

        def open(self):
            pass  # Pipes opened by parent class.

        def write(self, data, timeout_sec):
<<<<<<< HEAD
            end_time = time.monotonic() + timeout_sec
            while timeout_sec == 0 or time.monotonic() < end_time:
                try:
                    return self.gdb_transport_debugger.fd_transport.write(data, timeout_sec)
                except OSError as exc:
                    if exc.errno == errno.EAGAIN:
                        time.sleep(0.1)
                        continue
=======
            end_time = time.monotonic() + timeout_sec if timeout_sec is not None else None
            while True:
                try:
                    return self.gdb_transport_debugger.fd_transport.write(data, timeout_sec)
                except OSError as exc:
                    # NOTE: this error sometimes happens when writes are initiated before the child
                    # process launches.
                    if exc.errno == errno.EAGAIN:
                        if end_time is None or time.monotonic() < end_time:
                            time.sleep(0.1)  # sleep to avoid excessive CPU usage
                            continue

>>>>>>> 712663ed
                    raise exc

            raise base.IoTimeoutError()

        def read(self, n, timeout_sec):
<<<<<<< HEAD
            end_time = time.monotonic() + timeout_sec
            while timeout_sec == 0 or time.monotonic() < end_time:
                try:
                    return self.gdb_transport_debugger.fd_transport.read(n, timeout_sec)
                except OSError as exc:
                    if exc.errno == errno.EAGAIN:
                        time.sleep(0.1)
                        continue
=======
            end_time = time.monotonic() + timeout_sec if timeout_sec is not None else None
            while True:
                try:
                    return self.gdb_transport_debugger.fd_transport.read(n, timeout_sec)
                except OSError as exc:
                    # NOTE: this error sometimes happens when reads are initiated before the child
                    # process launches.
                    if exc.errno == errno.EAGAIN:
                        if end_time is None or time.monotonic() < end_time:
                            time.sleep(0.1)  # sleep to avoid excessive CPU usage
                            continue

>>>>>>> 712663ed
                    raise exc

            raise base.IoTimeoutError()

        def close(self):
            pass  # Pipes closed by parent class (DebugWrapperTransport calls stop() next).

    def transport(self):
        return self._Transport(self)


class GdbRemoteDebugger(GdbDebugger):
    """A Debugger that invokes GDB and attaches to a remote GDBserver-based target."""

    def __init__(
        self, gdb_binary, remote_hostport, debug_binary, wrapping_context_manager=None, **popen_kw
    ):
        super(GdbRemoteDebugger, self).__init__()
        self.gdb_binary = gdb_binary
        self.remote_hostport = remote_hostport
        self.debug_binary = debug_binary
        self.wrapping_context_manager = wrapping_context_manager
        self.popen_kw = popen_kw

    def popen_kwargs(self):
        kwargs = {
            "args": [
                self.gdb_binary,
                "-iex",
                f"file {self.debug_binary}",
                "-iex",
                f"target remote {self.remote_hostport}",
            ],
        }
        kwargs.update(self.popen_kw)

        return kwargs

    def start(self):
        if self.wrapping_context_manager is not None:
            self.wrapping_context_manager.__enter__()
        super(GdbRemoteDebugger, self).start()

    def stop(self):
        try:
            super(GdbRemoteDebugger, self).stop()
        finally:
            if self.wrapping_context_manager is not None:
                self.wrapping_context_manager.__exit__(None, None, None)


GLOBAL_DEBUGGER = None


class DebuggerFactory(class_factory.ClassFactory):

    SUPERCLASS = Debugger


def launch_debugger(debugger_factory, *args, **kw):
    global GLOBAL_DEBUGGER
    if GLOBAL_DEBUGGER is not None:
        stop_debugger()

    GLOBAL_DEBUGGER = debugger_factory.instantiate(*args, **kw)
    GLOBAL_DEBUGGER.start()


@register_func("tvm.micro.debugger.launch_debugger")
def _launch_debugger(debugger_factory_json):
    launch_debugger(DebuggerFactory.from_json(debugger_factory_json))


@register_func("tvm.micro.debugger.stop_debugger")
def stop_debugger():
    global GLOBAL_DEBUGGER
    if GLOBAL_DEBUGGER is not None:
        try:
            GLOBAL_DEBUGGER.stop()
        finally:
            GLOBAL_DEBUGGER = None


class RpcDebugger(Debugger):
    """A Debugger instance that launches the actual debugger on a remote TVM RPC server."""

    def __init__(self, rpc_session, factory, wrapping_context_manager=None):
        super(RpcDebugger, self).__init__()
        self._factory = factory
        self.launch_debugger = rpc_session.get_function("tvm.micro.debugger.launch_debugger")
        self.stop_debugger = rpc_session.get_function("tvm.micro.debugger.stop_debugger")
        self.wrapping_context_manager = wrapping_context_manager

    def start(self):
        if self.wrapping_context_manager is not None:
            self.wrapping_context_manager.__enter__()

        try:
            self.launch_debugger(self._factory.to_json)
        except Exception:
            if self.wrapping_context_manager is not None:
                self.wrapping_context_manager.__exit__(None, None, None)
            raise

        try:
            input("Press [Enter] when debugger is set")
        except Exception:
            self.stop()
            raise

        self._is_running = True

    def stop(self):
        try:
            self.stop_debugger()
        finally:
            if self.wrapping_context_manager is not None:
                self.wrapping_context_manager.__exit__(None, None, None)<|MERGE_RESOLUTION|>--- conflicted
+++ resolved
@@ -214,11 +214,7 @@
             raise NotImplementedError(f"System {sysname} is not yet supported")
 
         self.fd_transport = FdTransport(
-<<<<<<< HEAD
-            stdout_read, stdin_write, timeouts=transport.debug_transport_timeouts()
-=======
             stdout_read, stdin_write, transport.debug_transport_timeouts()
->>>>>>> 712663ed
         )
         self.fd_transport.open()
 
@@ -242,16 +238,6 @@
             pass  # Pipes opened by parent class.
 
         def write(self, data, timeout_sec):
-<<<<<<< HEAD
-            end_time = time.monotonic() + timeout_sec
-            while timeout_sec == 0 or time.monotonic() < end_time:
-                try:
-                    return self.gdb_transport_debugger.fd_transport.write(data, timeout_sec)
-                except OSError as exc:
-                    if exc.errno == errno.EAGAIN:
-                        time.sleep(0.1)
-                        continue
-=======
             end_time = time.monotonic() + timeout_sec if timeout_sec is not None else None
             while True:
                 try:
@@ -264,22 +250,11 @@
                             time.sleep(0.1)  # sleep to avoid excessive CPU usage
                             continue
 
->>>>>>> 712663ed
                     raise exc
 
             raise base.IoTimeoutError()
 
         def read(self, n, timeout_sec):
-<<<<<<< HEAD
-            end_time = time.monotonic() + timeout_sec
-            while timeout_sec == 0 or time.monotonic() < end_time:
-                try:
-                    return self.gdb_transport_debugger.fd_transport.read(n, timeout_sec)
-                except OSError as exc:
-                    if exc.errno == errno.EAGAIN:
-                        time.sleep(0.1)
-                        continue
-=======
             end_time = time.monotonic() + timeout_sec if timeout_sec is not None else None
             while True:
                 try:
@@ -292,7 +267,6 @@
                             time.sleep(0.1)  # sleep to avoid excessive CPU usage
                             continue
 
->>>>>>> 712663ed
                     raise exc
 
             raise base.IoTimeoutError()
