--- conflicted
+++ resolved
@@ -150,15 +150,10 @@
 # By default we cleanup - remove the container once it finish running (--rm)
 # and share the PID namespace (--pid=host) so the process inside does not have
 # pid 1 and SIGKILL is propagated to the process inside (jenkins can kill it).
-<<<<<<< HEAD
 ${DOCKER_BINARY} run --rm --pid=host \
-    -v ${WORKSPACE}:${REPO_MOUNT_POINT} \
-=======
-${DOCKER_BINARY} run --rm --pid=host\
     ${DOCKER_DEVICES}\
     ${WORKSPACE_VOLUMES}\
-    -v ${WORKSPACE}:/workspace \
->>>>>>> 86fa81c3
+    -v ${WORKSPACE}:${REPO_MOUNT_POINT} \
     -v ${SCRIPT_DIR}:/docker \
     "${EXTRA_MOUNTS[@]}" \
     -w "${REPO_MOUNT_POINT}" \
